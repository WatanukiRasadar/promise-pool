{
  "name": "@supercharge/promise-pool",
  "description": "Map-like, concurrent promise processing for Node.js",
  "version": "1.1.1",
  "author": "Marcus Pöhls <marcus@futurestud.io>",
  "bugs": {
    "url": "https://github.com/superchargejs/promise-pool/issues"
  },
  "devDependencies": {
<<<<<<< HEAD
    "@hapi/code": "~7.0.0",
    "@hapi/lab": "~20.4.0",
=======
    "@hapi/code": "~6.0.0",
    "@hapi/lab": "~21.0.0",
>>>>>>> 746dc5b0
    "eslint": "~6.5.1",
    "eslint-config-standard": "~14.1.0",
    "eslint-plugin-import": "~2.18.2",
    "eslint-plugin-node": "~10.0.0",
    "eslint-plugin-promise": "~4.2.1",
    "eslint-plugin-standard": "~4.0.1"
  },
  "engines": {
    "node": ">=8"
  },
  "homepage": "https://github.com/superchargejs/promise-pool",
  "keywords": [
    "supercharge",
    "superchargejs",
    "promise-pool",
    "nodejs",
    "async",
    "map",
    "async-map",
    "promises"
  ],
  "license": "MIT",
  "main": "index.js",
  "publishConfig": {
    "access": "public"
  },
  "repository": {
    "type": "git",
    "url": "git+https://github.com/superchargejs/promise-pool.git"
  },
  "scripts": {
    "lint": "eslint .",
    "lint:fix": "eslint . --fix",
    "test": "lab --assert @hapi/code --leaks --coverage --lint --reporter console --output stdout --reporter html --output ./coverage/coverage.html"
  }
}<|MERGE_RESOLUTION|>--- conflicted
+++ resolved
@@ -7,13 +7,8 @@
     "url": "https://github.com/superchargejs/promise-pool/issues"
   },
   "devDependencies": {
-<<<<<<< HEAD
     "@hapi/code": "~7.0.0",
-    "@hapi/lab": "~20.4.0",
-=======
-    "@hapi/code": "~6.0.0",
     "@hapi/lab": "~21.0.0",
->>>>>>> 746dc5b0
     "eslint": "~6.5.1",
     "eslint-config-standard": "~14.1.0",
     "eslint-plugin-import": "~2.18.2",
